--- conflicted
+++ resolved
@@ -104,7 +104,10 @@
         self.app.loader.init_worker()
         self.on_before_init(**kwargs)
 
-        self._finalize = Finalize(self, self.stop, exitpriority=1)
+        self._finalize = [
+            Finalize(self, self.stop, exitpriority=1),
+            Finalize(self, self._send_worker_shutdown, exitpriority=10),
+        ]
         self.setup_instance(**self.prepare_args(**kwargs))
 
     def setup_instance(self, queues=None, ready_callback=None, pidfile=None,
@@ -122,20 +125,9 @@
                 self.concurrency = 2
 
         # Options
-<<<<<<< HEAD
         self.loglevel = mlevel(self.loglevel)
         self.ready_callback = ready_callback or self.on_consumer_ready
-=======
-        self.loglevel = loglevel or self.loglevel
-        self.hostname = hostname or socket.gethostname()
-        self.ready_callback = ready_callback
-        self._finalize = [
-            Finalize(self, self.stop, exitpriority=1),
-            Finalize(self, self._send_worker_shutdown, exitpriority=10),
-        ]
-        self.pidfile = pidfile
-        self.pidlock = None
->>>>>>> 04178b10
+
         # this connection is not established, only used for params
         self._conninfo = self.app.connection()
         self.use_eventloop = (
