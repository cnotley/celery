--- conflicted
+++ resolved
@@ -229,24 +229,13 @@
         self.schedule = schedule or self.Schedule(on_error=on_error,
                                                   max_interval=max_interval)
         self.on_tick = on_tick or self.on_tick
-
-<<<<<<< HEAD
-        Thread.__init__(self)
-        self._is_shutdown = Event()
-        self._is_stopped = Event()
-        self.mutex = Lock()
-        self.not_empty = Condition(self.mutex)
-        self.daemon = True
-        self.name = 'Timer-{0}'.format(self._timer_count())
-=======
         threading.Thread.__init__(self)
         self._is_shutdown = threading.Event()
         self._is_stopped = threading.Event()
         self.mutex = threading.Lock()
         self.not_empty = threading.Condition(self.mutex)
-        self.setDaemon(True)
-        self.setName('Timer-%s' % (self._timer_count(), ))
->>>>>>> 603d0b74
+        self.daemon = True
+        self.name = 'Timer-{0}'.format(self._timer_count())
 
     def _next_entry(self):
         with self.not_empty:
