"""Abstract classes."""
<<<<<<< HEAD
from __future__ import absolute_import, unicode_literals

from abc import ABCMeta, abstractmethod
=======
from abc import ABCMeta, abstractmethod, abstractproperty
>>>>>>> 876b9dfe

from celery.five import with_metaclass

try:
    from collections.abc import Callable
except ImportError:
    # TODO: Remove this when we drop Python 2.7 support
    from collections import Callable


__all__ = ('CallableTask', 'CallableSignature')


def _hasattr(C, attr):
    return any(attr in B.__dict__ for B in C.__mro__)


@with_metaclass(ABCMeta)
class _AbstractClass:
    __required_attributes__ = frozenset()

    @classmethod
    def _subclasshook_using(cls, parent, C):
        return (
            cls is parent and
            all(_hasattr(C, attr) for attr in cls.__required_attributes__)
        ) or NotImplemented

    @classmethod
    def register(cls, other):
        # we override `register` to return other for use as a decorator.
        type(cls).register(cls, other)
        return other


class CallableTask(_AbstractClass, Callable):  # pragma: no cover
    """Task interface."""

    __required_attributes__ = frozenset({
        'delay', 'apply_async', 'apply',
    })

    @abstractmethod
    def delay(self, *args, **kwargs):
        pass

    @abstractmethod
    def apply_async(self, *args, **kwargs):
        pass

    @abstractmethod
    def apply(self, *args, **kwargs):
        pass

    @classmethod
    def __subclasshook__(cls, C):
        return cls._subclasshook_using(CallableTask, C)


class CallableSignature(CallableTask):  # pragma: no cover
    """Celery Signature interface."""

    __required_attributes__ = frozenset({
        'clone', 'freeze', 'set', 'link', 'link_error', '__or__',
    })

    @property
    @abstractmethod
    def name(self):
        pass

    @property
    @abstractmethod
    def type(self):
        pass

    @property
    @abstractmethod
    def app(self):
        pass

    @property
    @abstractmethod
    def id(self):
        pass

    @property
    @abstractmethod
    def task(self):
        pass

    @property
    @abstractmethod
    def args(self):
        pass

    @property
    @abstractmethod
    def kwargs(self):
        pass

    @property
    @abstractmethod
    def options(self):
        pass

    @property
    @abstractmethod
    def subtask_type(self):
        pass

    @property
    @abstractmethod
    def chord_size(self):
        pass

    @property
    @abstractmethod
    def immutable(self):
        pass

    @abstractmethod
    def clone(self, args=None, kwargs=None):
        pass

    @abstractmethod
    def freeze(self, id=None, group_id=None, chord=None, root_id=None):
        pass

    @abstractmethod
    def set(self, immutable=None, **options):
        pass

    @abstractmethod
    def link(self, callback):
        pass

    @abstractmethod
    def link_error(self, errback):
        pass

    @abstractmethod
    def __or__(self, other):
        pass

    @abstractmethod
    def __invert__(self):
        pass

    @classmethod
    def __subclasshook__(cls, C):
        return cls._subclasshook_using(CallableSignature, C)<|MERGE_RESOLUTION|>--- conflicted
+++ resolved
@@ -1,20 +1,8 @@
 """Abstract classes."""
-<<<<<<< HEAD
-from __future__ import absolute_import, unicode_literals
-
 from abc import ABCMeta, abstractmethod
-=======
-from abc import ABCMeta, abstractmethod, abstractproperty
->>>>>>> 876b9dfe
 
 from celery.five import with_metaclass
-
-try:
-    from collections.abc import Callable
-except ImportError:
-    # TODO: Remove this when we drop Python 2.7 support
-    from collections import Callable
-
+from collections.abc import Callable
 
 __all__ = ('CallableTask', 'CallableSignature')
 
