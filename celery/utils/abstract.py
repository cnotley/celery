"""Abstract classes."""
<<<<<<< HEAD
from abc import ABCMeta, abstractmethod, abstractproperty
=======
from abc import ABCMeta, abstractmethod

from celery.five import with_metaclass
>>>>>>> 5c0d093a
from collections.abc import Callable

__all__ = ('CallableTask', 'CallableSignature')


def _hasattr(C, attr):
    return any(attr in B.__dict__ for B in C.__mro__)


class _AbstractClass(metaclass=ABCMeta):
    __required_attributes__ = frozenset()

    @classmethod
    def _subclasshook_using(cls, parent, C):
        return (
            cls is parent and
            all(_hasattr(C, attr) for attr in cls.__required_attributes__)
        ) or NotImplemented

    @classmethod
    def register(cls, other):
        # we override `register` to return other for use as a decorator.
        type(cls).register(cls, other)
        return other


class CallableTask(_AbstractClass, Callable):  # pragma: no cover
    """Task interface."""

    __required_attributes__ = frozenset({
        'delay', 'apply_async', 'apply',
    })

    @abstractmethod
    def delay(self, *args, **kwargs):
        pass

    @abstractmethod
    def apply_async(self, *args, **kwargs):
        pass

    @abstractmethod
    def apply(self, *args, **kwargs):
        pass

    @classmethod
    def __subclasshook__(cls, C):
        return cls._subclasshook_using(CallableTask, C)


class CallableSignature(CallableTask):  # pragma: no cover
    """Celery Signature interface."""

    __required_attributes__ = frozenset({
        'clone', 'freeze', 'set', 'link', 'link_error', '__or__',
    })

    @property
    @abstractmethod
    def name(self):
        pass

    @property
    @abstractmethod
    def type(self):
        pass

    @property
    @abstractmethod
    def app(self):
        pass

    @property
    @abstractmethod
    def id(self):
        pass

    @property
    @abstractmethod
    def task(self):
        pass

    @property
    @abstractmethod
    def args(self):
        pass

    @property
    @abstractmethod
    def kwargs(self):
        pass

    @property
    @abstractmethod
    def options(self):
        pass

    @property
    @abstractmethod
    def subtask_type(self):
        pass

    @property
    @abstractmethod
    def chord_size(self):
        pass

    @property
    @abstractmethod
    def immutable(self):
        pass

    @abstractmethod
    def clone(self, args=None, kwargs=None):
        pass

    @abstractmethod
    def freeze(self, id=None, group_id=None, chord=None, root_id=None,
               group_index=None):
        pass

    @abstractmethod
    def set(self, immutable=None, **options):
        pass

    @abstractmethod
    def link(self, callback):
        pass

    @abstractmethod
    def link_error(self, errback):
        pass

    @abstractmethod
    def __or__(self, other):
        pass

    @abstractmethod
    def __invert__(self):
        pass

    @classmethod
    def __subclasshook__(cls, C):
        return cls._subclasshook_using(CallableSignature, C)<|MERGE_RESOLUTION|>--- conflicted
+++ resolved
@@ -1,11 +1,5 @@
 """Abstract classes."""
-<<<<<<< HEAD
-from abc import ABCMeta, abstractmethod, abstractproperty
-=======
 from abc import ABCMeta, abstractmethod
-
-from celery.five import with_metaclass
->>>>>>> 5c0d093a
 from collections.abc import Callable
 
 __all__ = ('CallableTask', 'CallableSignature')
