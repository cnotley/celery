# -*- coding: utf-8 -*-
"""
    celery.utils.log
    ~~~~~~~~~~~~~~~~

    Logging utilities.

"""
from __future__ import absolute_import, print_function

import logging
import os
import sys
import threading
import traceback

from contextlib import contextmanager
from billiard import current_process, util as mputil
from kombu.log import get_logger as _get_logger, LOG_LEVELS

from .encoding import safe_str, str_t
from .term import colored

_process_aware = False
PY3 = sys.version_info[0] == 3

MP_LOG = os.environ.get('MP_LOG', False)


# Sets up our logging hierarchy.
#
# Every logger in the celery package inherits from the "celery"
# logger, and every task logger inherits from the "celery.task"
# logger.
base_logger = logger = _get_logger('celery')
mp_logger = _get_logger('multiprocessing')

_in_sighandler = False


def set_in_sighandler(value):
    global _in_sighandler
    _in_sighandler = value


@contextmanager
def in_sighandler():
    set_in_sighandler(True)
    yield
    set_in_sighandler(False)


def get_logger(name):
    l = _get_logger(name)
    if logging.root not in (l, l.parent) and l is not base_logger:
        l.parent = base_logger
    return l
task_logger = get_logger('celery.task')
worker_logger = get_logger('celery.worker')


def get_task_logger(name):
    logger = get_logger(name)
    if logger.parent is logging.root:
        logger.parent = task_logger
    return logger


def mlevel(level):
    if level and not isinstance(level, int):
        return LOG_LEVELS[level.upper()]
    return level


class ColorFormatter(logging.Formatter):
    #: Loglevel -> Color mapping.
    COLORS = colored().names
    colors = {'DEBUG': COLORS['blue'], 'WARNING': COLORS['yellow'],
              'ERROR': COLORS['red'], 'CRITICAL': COLORS['magenta']}

    def __init__(self, fmt=None, use_color=True):
        logging.Formatter.__init__(self, fmt)
        self.use_color = use_color

    def formatException(self, ei):
        if ei and not isinstance(ei, tuple):
            ei = sys.exc_info()
        r = logging.Formatter.formatException(self, ei)
        if isinstance(r, str) and not PY3:
            return safe_str(r)
        return r

    def format(self, record):
        levelname = record.levelname
        color = self.colors.get(levelname)

        if self.use_color and color:
            try:
                record.msg = safe_str(str_t(color(record.msg)))
<<<<<<< HEAD
            except Exception as exc:
                record.msg = '<Unrepresentable {0!r}: {1!r}>'.format(
                        type(record.msg), exc)
=======
            except Exception, exc:
                record.msg = '<Unrepresentable %r: %r>' % (
                    type(record.msg), exc)
>>>>>>> 24696876
                record.exc_info = True

        if not PY3 and 'processName' not in record.__dict__:
            # Very ugly, but have to make sure processName is supported
            # by foreign logger instances.
            # (processName is always supported by Python 2.7)
            process_name = current_process and current_process()._name or ''
            record.__dict__['processName'] = process_name
        return safe_str(logging.Formatter.format(self, record))


class LoggingProxy(object):
    """Forward file object to :class:`logging.Logger` instance.

    :param logger: The :class:`logging.Logger` instance to forward to.
    :param loglevel: Loglevel to use when writing messages.

    """
    mode = 'w'
    name = None
    closed = False
    loglevel = logging.ERROR
    _thread = threading.local()

    def __init__(self, logger, loglevel=None):
        self.logger = logger
        self.loglevel = mlevel(loglevel or self.logger.level or self.loglevel)
        self._safewrap_handlers()

    def _safewrap_handlers(self):
        """Make the logger handlers dump internal errors to
        `sys.__stderr__` instead of `sys.stderr` to circumvent
        infinite loops."""

        def wrap_handler(handler):                  # pragma: no cover

            class WithSafeHandleError(logging.Handler):

                def handleError(self, record):
                    exc_info = sys.exc_info()
                    try:
                        try:
                            traceback.print_exception(exc_info[0],
                                                      exc_info[1],
                                                      exc_info[2],
                                                      None, sys.__stderr__)
                        except IOError:
                            pass    # see python issue 5971
                    finally:
                        del(exc_info)

            handler.handleError = WithSafeHandleError().handleError

        return [wrap_handler(l) for l in self.logger.handlers]

    def write(self, data):
        """Write message to logging object."""
        if _in_sighandler:
            print(safe_str(data), file=sys.__stderr__)
        if getattr(self._thread, 'recurse_protection', False):
            # Logger is logging back to this file, so stop recursing.
            return
        data = data.strip()
        if data and not self.closed:
            self._thread.recurse_protection = True
            try:
                self.logger.log(self.loglevel, safe_str(data))
            finally:
                self._thread.recurse_protection = False

    def writelines(self, sequence):
        """`writelines(sequence_of_strings) -> None`.

        Write the strings to the file.

        The sequence can be any iterable object producing strings.
        This is equivalent to calling :meth:`write` for each string.

        """
        for part in sequence:
            self.write(part)

    def flush(self):
        """This object is not buffered so any :meth:`flush` requests
        are ignored."""
        pass

    def close(self):
        """When the object is closed, no write requests are forwarded to
        the logging object anymore."""
        self.closed = True

    def isatty(self):
        """Always returns :const:`False`. Just here for file support."""
        return False


def ensure_process_aware_logger():
    """Make sure process name is recorded when loggers are used."""
    global _process_aware
    if not _process_aware:
        logging._acquireLock()
        try:
            _process_aware = True
            Logger = logging.getLoggerClass()
            if getattr(Logger, '_process_aware', False):  # pragma: no cover
                return

            class ProcessAwareLogger(Logger):
                _process_aware = True

                def makeRecord(self, *args, **kwds):
                    record = Logger.makeRecord(self, *args, **kwds)
                    record.processName = current_process()._name
                    return record
            logging.setLoggerClass(ProcessAwareLogger)
        finally:
            logging._releaseLock()


def get_multiprocessing_logger():
    return mputil.get_logger() if mputil and MP_LOG else None


def reset_multiprocessing_logger():
    if mputil and hasattr(mputil, '_logger'):
        mputil._logger = None


def _patch_logger_class():
    """Make sure loggers don't log while in a signal handler."""

    logging._acquireLock()
    try:
        OldLoggerClass = logging.getLoggerClass()
        if not getattr(OldLoggerClass, '_signal_safe', False):

            class SigSafeLogger(OldLoggerClass):
                _signal_safe = True

                def log(self, *args, **kwargs):
                    if _in_sighandler:
                        print('CANNOT LOG IN SIGHANDLER',  # noqa
                                file=sys.__stderr__)
                        return
                    return OldLoggerClass.log(self, *args, **kwargs)
            logging.setLoggerClass(SigSafeLogger)
    finally:
        logging._releaseLock()
_patch_logger_class()<|MERGE_RESOLUTION|>--- conflicted
+++ resolved
@@ -97,15 +97,9 @@
         if self.use_color and color:
             try:
                 record.msg = safe_str(str_t(color(record.msg)))
-<<<<<<< HEAD
             except Exception as exc:
                 record.msg = '<Unrepresentable {0!r}: {1!r}>'.format(
-                        type(record.msg), exc)
-=======
-            except Exception, exc:
-                record.msg = '<Unrepresentable %r: %r>' % (
                     type(record.msg), exc)
->>>>>>> 24696876
                 record.exc_info = True
 
         if not PY3 and 'processName' not in record.__dict__:
@@ -249,7 +243,7 @@
                 def log(self, *args, **kwargs):
                     if _in_sighandler:
                         print('CANNOT LOG IN SIGHANDLER',  # noqa
-                                file=sys.__stderr__)
+                              file=sys.__stderr__)
                         return
                     return OldLoggerClass.log(self, *args, **kwargs)
             logging.setLoggerClass(SigSafeLogger)
