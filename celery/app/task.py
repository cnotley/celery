# -*- coding: utf-8 -*-
"""
    celery.app.task
    ~~~~~~~~~~~~~~~

    Task Implementation: Task request context, and the base task class.

"""
from __future__ import absolute_import

import sys

from celery import current_app
from celery import states
from celery.__compat__ import class_property
from celery._state import get_current_worker_task, _task_stack
from celery.datastructures import ExceptionInfo
from celery.exceptions import MaxRetriesExceededError, RetryTaskError
from celery.result import EagerResult
from celery.utils import gen_task_name, fun_takes_kwargs, uuid, maybe_reraise
from celery.utils.functional import mattrgetter, maybe_list
from celery.utils.imports import instantiate
from celery.utils.mail import ErrorMail

from .annotations import resolve_all as resolve_all_annotations
from .registry import _unpickle_task_v2

#: extracts attributes related to publishing a message from an object.
extract_exec_options = mattrgetter(
    'queue', 'routing_key', 'exchange',
    'immediate', 'mandatory', 'priority', 'expires',
    'serializer', 'delivery_mode', 'compression',
    'timeout', 'soft_timeout',
)


class Context(object):
    # Default context
    logfile = None
    loglevel = None
    hostname = None
    id = None
    args = None
    kwargs = None
    retries = 0
    eta = None
    expires = None
    is_eager = False
    delivery_info = None
    taskset = None   # compat alias to group
    group = None
    chord = None
    utc = None
    called_directly = True
    callbacks = None
    errbacks = None
    timeouts = None
    _children = None   # see property
    _protected = 0

    def __init__(self, *args, **kwargs):
        self.update(*args, **kwargs)

    def update(self, *args, **kwargs):
        self.__dict__.update(*args, **kwargs)

    def clear(self):
        self.__dict__.clear()

    def get(self, key, default=None):
        try:
            return getattr(self, key)
        except AttributeError:
            return default

    def __repr__(self):
        return '<Context: {0!r}>'.format(vars(self))

    @property
    def children(self):
        # children must be an empy list for every thread
        if self._children is None:
            self._children = []
        return self._children


class TaskType(type):
    """Meta class for tasks.

    Automatically registers the task in the task registry, except
    if the `abstract` attribute is set.

    If no `name` attribute is provided, then no name is automatically
    set to the name of the module it was defined in, and the class name.

    """

    def __new__(cls, name, bases, attrs):
        new = super(TaskType, cls).__new__
        task_module = attrs.get('__module__') or '__main__'

        # - Abstract class: abstract attribute should not be inherited.
        if attrs.pop('abstract', None) or not attrs.get('autoregister', True):
            return new(cls, name, bases, attrs)

        # The 'app' attribute is now a property, with the real app located
        # in the '_app' attribute.  Previously this was a regular attribute,
        # so we should support classes defining it.
        _app1, _app2 = attrs.pop('_app', None), attrs.pop('app', None)
        app = attrs['_app'] = _app1 or _app2 or current_app

        # - Automatically generate missing/empty name.
        task_name = attrs.get('name')
        if not task_name:
            attrs['name'] = task_name = gen_task_name(app, name, task_module)

        # - Create and register class.
        # Because of the way import happens (recursively)
        # we may or may not be the first time the task tries to register
        # with the framework.  There should only be one class for each task
        # name, so we always return the registered version.
        tasks = app._tasks
        if task_name not in tasks:
            tasks.register(new(cls, name, bases, attrs))
        instance = tasks[task_name]
        instance.bind(app)
        return instance.__class__

    def __repr__(cls):
<<<<<<< HEAD
        return ('<class {0.__name__} of {0._app}>' if cls._app
           else '<unbound {0.__name__}>').format(cls)
=======
        if cls._app:
            return '<class %s of %s>' % (cls.__name__, cls._app, )
        if cls.__v2_compat__:
            return '<unbound %s (v2 compatible)>' % (cls.__name__, )
        return '<unbound %s>' % (cls.__name__, )
>>>>>>> beb0621e


class Task(object):
    """Task base class.

    When called tasks apply the :meth:`run` method.  This method must
    be defined by all tasks (that is unless the :meth:`__call__` method
    is overridden).

    """
    __metaclass__ = TaskType
    __trace__ = None
    __v2_compat__ = False  # set by old base in celery.task.base

    ErrorMail = ErrorMail
    MaxRetriesExceededError = MaxRetriesExceededError

    #: Execution strategy used, or the qualified name of one.
    Strategy = 'celery.worker.strategy:default'

    #: This is the instance bound to if the task is a method of a class.
    __self__ = None

    #: The application instance associated with this task class.
    _app = None

    #: Name of the task.
    name = None

    #: If :const:`True` the task is an abstract base class.
    abstract = True

    #: If disabled the worker will not forward magic keyword arguments.
    #: Deprecated and scheduled for removal in v4.0.
    accept_magic_kwargs = False

    #: Maximum number of retries before giving up.  If set to :const:`None`,
    #: it will **never** stop retrying.
    max_retries = 3

    #: Default time in seconds before a retry of the task should be
    #: executed.  3 minutes by default.
    default_retry_delay = 3 * 60

    #: Rate limit for this task type.  Examples: :const:`None` (no rate
    #: limit), `'100/s'` (hundred tasks a second), `'100/m'` (hundred tasks
    #: a minute),`'100/h'` (hundred tasks an hour)
    rate_limit = None

    #: If enabled the worker will not store task state and return values
    #: for this task.  Defaults to the :setting:`CELERY_IGNORE_RESULT`
    #: setting.
    ignore_result = None

    #: When enabled errors will be stored even if the task is otherwise
    #: configured to ignore results.
    store_errors_even_if_ignored = None

    #: If enabled an email will be sent to :setting:`ADMINS` whenever a task
    #: of this type fails.
    send_error_emails = None

    #: The name of a serializer that are registered with
    #: :mod:`kombu.serialization.registry`.  Default is `'pickle'`.
    serializer = None

    #: Hard time limit.
    #: Defaults to the :setting:`CELERY_TASK_TIME_LIMIT` setting.
    time_limit = None

    #: Soft time limit.
    #: Defaults to the :setting:`CELERY_TASK_SOFT_TIME_LIMIT` setting.
    soft_time_limit = None

    #: The result store backend used for this task.
    backend = None

    #: If disabled this task won't be registered automatically.
    autoregister = True

    #: If enabled the task will report its status as 'started' when the task
    #: is executed by a worker.  Disabled by default as the normal behaviour
    #: is to not report that level of granularity.  Tasks are either pending,
    #: finished, or waiting to be retried.
    #:
    #: Having a 'started' status can be useful for when there are long
    #: running tasks and there is a need to report which task is currently
    #: running.
    #:
    #: The application default can be overridden using the
    #: :setting:`CELERY_TRACK_STARTED` setting.
    track_started = None

    #: When enabled messages for this task will be acknowledged **after**
    #: the task has been executed, and not *just before* which is the
    #: default behavior.
    #:
    #: Please note that this means the task may be executed twice if the
    #: worker crashes mid execution (which may be acceptable for some
    #: applications).
    #:
    #: The application default can be overridden with the
    #: :setting:`CELERY_ACKS_LATE` setting.
    acks_late = None

    #: Default task expiry time.
    expires = None

    #: Some may expect a request to exist even if the task has not been
    #: called.  This should probably be deprecated.
    _default_request = None

    __bound__ = False

    from_config = (
        ('send_error_emails', 'CELERY_SEND_TASK_ERROR_EMAILS'),
        ('serializer', 'CELERY_TASK_SERIALIZER'),
        ('rate_limit', 'CELERY_DEFAULT_RATE_LIMIT'),
        ('track_started', 'CELERY_TRACK_STARTED'),
        ('acks_late', 'CELERY_ACKS_LATE'),
        ('ignore_result', 'CELERY_IGNORE_RESULT'),
        ('store_errors_even_if_ignored',
            'CELERY_STORE_ERRORS_EVEN_IF_IGNORED'),
    )

    __bound__ = False

    # - Tasks are lazily bound, so that configuration is not set
    # - until the task is actually used

    @classmethod
    def bind(self, app):
        was_bound, self.__bound__ = self.__bound__, True
        self._app = app
        conf = app.conf

        for attr_name, config_name in self.from_config:
            if getattr(self, attr_name, None) is None:
                setattr(self, attr_name, conf[config_name])
        if self.accept_magic_kwargs is None:
            self.accept_magic_kwargs = app.accept_magic_kwargs
        if self.backend is None:
            self.backend = app.backend

        # decorate with annotations from config.
        if not was_bound:
            self.annotate()

            from celery.utils.threads import LocalStack
            self.request_stack = LocalStack()

        # PeriodicTask uses this to add itself to the PeriodicTask schedule.
        self.on_bound(app)

        return app

    @classmethod
    def on_bound(self, app):
        """This method can be defined to do additional actions when the
        task class is bound to an app."""
        pass

    @classmethod
    def _get_app(self):
        if not self.__bound__ or self._app is None:
            # The app property's __set__  method is not called
            # if Task.app is set (on the class), so must bind on use.
            self.bind(current_app)
        return self._app
    app = class_property(_get_app, bind)

    @classmethod
    def annotate(self):
        for d in resolve_all_annotations(self.app.annotations, self):
            for key, value in d.iteritems():
                if key.startswith('@'):
                    self.add_around(key[1:], value)
                else:
                    setattr(self, key, value)

    @classmethod
    def add_around(self, attr, around):
        orig = getattr(self, attr)
        if getattr(orig, '__wrapped__', None):
            orig = orig.__wrapped__
        meth = around(orig)
        meth.__wrapped__ = orig
        setattr(self, attr, meth)

    def __call__(self, *args, **kwargs):
        _task_stack.push(self)
        self.push_request()
        try:
            # add self if this is a bound task
            if self.__self__ is not None:
                return self.run(self.__self__, *args, **kwargs)
            return self.run(*args, **kwargs)
        finally:
            self.pop_request()
            _task_stack.pop()

    def __reduce__(self):
        # - tasks are pickled into the name of the task only, and the reciever
        # - simply grabs it from the local registry.
        # - in later versions the module of the task is also included,
        # - and the receiving side tries to import that module so that
        # - it will work even if the task has not been registered.
        mod = type(self).__module__
        mod = mod if mod and mod in sys.modules else None
        return (_unpickle_task_v2, (self.name, mod), None)

    def run(self, *args, **kwargs):
        """The body of the task executed by workers."""
        raise NotImplementedError('Tasks must define the run method.')

    def start_strategy(self, app, consumer):
        return instantiate(self.Strategy, self, app, consumer)

    def delay(self, *args, **kwargs):
        """Star argument version of :meth:`apply_async`.

        Does not support the extra options enabled by :meth:`apply_async`.

        :param \*args: positional arguments passed on to the task.
        :param \*\*kwargs: keyword arguments passed on to the task.

        :returns :class:`celery.result.AsyncResult`:

        """
        return self.apply_async(args, kwargs)

    def apply_async(self, args=None, kwargs=None,
            task_id=None, producer=None, connection=None, router=None,
            link=None, link_error=None, publisher=None, add_to_parent=True,
            **options):
        """Apply tasks asynchronously by sending a message.

        :keyword args: The positional arguments to pass on to the
                       task (a :class:`list` or :class:`tuple`).

        :keyword kwargs: The keyword arguments to pass on to the
                         task (a :class:`dict`)

        :keyword countdown: Number of seconds into the future that the
                            task should execute. Defaults to immediate
                            execution (do not confuse with the
                            `immediate` flag, as they are unrelated).

        :keyword eta: A :class:`~datetime.datetime` object describing
                      the absolute time and date of when the task should
                      be executed.  May not be specified if `countdown`
                      is also supplied.  (Do not confuse this with the
                      `immediate` flag, as they are unrelated).

        :keyword expires: Either a :class:`int`, describing the number of
                          seconds, or a :class:`~datetime.datetime` object
                          that describes the absolute time and date of when
                          the task should expire.  The task will not be
                          executed after the expiration time.

        :keyword connection: Re-use existing broker connection instead
                             of establishing a new one.

        :keyword retry: If enabled sending of the task message will be retried
                        in the event of connection loss or failure.  Default
                        is taken from the :setting:`CELERY_TASK_PUBLISH_RETRY`
                        setting.  Note you need to handle the
                        producer/connection manually for this to work.

        :keyword retry_policy:  Override the retry policy used.  See the
                                :setting:`CELERY_TASK_PUBLISH_RETRY` setting.

        :keyword routing_key: Custom routing key used to route the task to a
                              worker server. If in combination with a
                              ``queue`` argument only used to specify custom
                              routing keys to topic exchanges.

        :keyword queue: The queue to route the task to.  This must be a key
                        present in :setting:`CELERY_QUEUES`, or
                        :setting:`CELERY_CREATE_MISSING_QUEUES` must be
                        enabled.  See :ref:`guide-routing` for more
                        information.

        :keyword exchange: Named custom exchange to send the task to.
                           Usually not used in combination with the ``queue``
                           argument.

        :keyword priority: The task priority, a number between 0 and 9.
                           Defaults to the :attr:`priority` attribute.

        :keyword serializer: A string identifying the default
                             serialization method to use.  Can be `pickle`,
                             `json`, `yaml`, `msgpack` or any custom
                             serialization method that has been registered
                             with :mod:`kombu.serialization.registry`.
                             Defaults to the :attr:`serializer` attribute.

        :keyword compression: A string identifying the compression method
                              to use.  Can be one of ``zlib``, ``bzip2``,
                              or any custom compression methods registered with
                              :func:`kombu.compression.register`. Defaults to
                              the :setting:`CELERY_MESSAGE_COMPRESSION`
                              setting.
        :keyword link: A single, or a list of subtasks to apply if the
                       task exits successfully.
        :keyword link_error: A single, or a list of subtasks to apply
                      if an error occurs while executing the task.

        :keyword producer: :class:~@amqp.TaskProducer` instance to use.
        :keyword add_to_parent: If set to True (default) and the task
            is applied while executing another task, then the result
            will be appended to the parent tasks ``request.children``
            attribute.
        :keyword publisher: Deprecated alias to ``producer``.

        Also supports all keyword arguments supported by
        :meth:`kombu.Producer.publish`.

        .. note::
            If the :setting:`CELERY_ALWAYS_EAGER` setting is set, it will
            be replaced by a local :func:`apply` call instead.

        """
        task_id = task_id or uuid()
        producer = producer or publisher
        app = self._get_app()
        router = router or self.app.amqp.router
        conf = app.conf

        # add 'self' if this is a bound method.
        if self.__self__ is not None:
            args = (self.__self__, ) + tuple(args)

        if conf.CELERY_ALWAYS_EAGER:
            return self.apply(args, kwargs, task_id=task_id, **options)
        options = dict(extract_exec_options(self), **options)
        options = router.route(options, self.name, args, kwargs)

        if connection:
            producer = app.amqp.TaskProducer(connection)
        with app.producer_or_acquire(producer) as P:
            evd = None
            if conf.CELERY_SEND_TASK_SENT_EVENT:
                evd = app.events.Dispatcher(channel=P.channel,
                                            buffer_while_offline=False)

            extra_properties = self.backend.on_task_call(P, task_id)
            task_id = P.publish_task(self.name, args, kwargs,
                                     task_id=task_id,
                                     event_dispatcher=evd,
                                     callbacks=maybe_list(link),
                                     errbacks=maybe_list(link_error),
                                     **dict(options, **extra_properties))
        result = self.AsyncResult(task_id)
        if add_to_parent:
            parent = get_current_worker_task()
            if parent:
                parent.request.children.append(result)
        return result

    def subtask_from_request(self, request=None, args=None, kwargs=None,
            **extra_options):

        request = self.request if request is None else request
        args = request.args if args is None else args
        kwargs = request.kwargs if kwargs is None else kwargs
        delivery_info = request.delivery_info or {}
        options = {
            'task_id': request.id,
            'link': request.callbacks,
            'link_error': request.errbacks,
            'exchange': delivery_info.get('exchange'),
            'routing_key': delivery_info.get('routing_key'),
            'expires': delivery_info.get('expires'),
        }
        return self.subtask(args, kwargs, options, type=self, **extra_options)

    def retry(self, args=None, kwargs=None, exc=None, throw=True,
            eta=None, countdown=None, max_retries=None, **options):
        """Retry the task.

        :param args: Positional arguments to retry with.
        :param kwargs: Keyword arguments to retry with.
        :keyword exc: Optional exception to raise instead of
                      :exc:`~celery.exceptions.MaxRetriesExceededError`
                      when the max restart limit has been exceeded.
        :keyword countdown: Time in seconds to delay the retry for.
        :keyword eta: Explicit time and date to run the retry at
                      (must be a :class:`~datetime.datetime` instance).
        :keyword max_retries: If set, overrides the default retry limit.
        :keyword timeout: If set, overrides the default timeout.
        :keyword soft_timeout: If set, overrides the default soft timeout.
        :keyword \*\*options: Any extra options to pass on to
                              meth:`apply_async`.
        :keyword throw: If this is :const:`False`, do not raise the
                        :exc:`~celery.exceptions.RetryTaskError` exception,
                        that tells the worker to mark the task as being
                        retried.  Note that this means the task will be
                        marked as failed if the task raises an exception,
                        or successful if it returns.

        :raises celery.exceptions.RetryTaskError: To tell the worker that
            the task has been re-sent for retry. This always happens,
            unless the `throw` keyword argument has been explicitly set
            to :const:`False`, and is considered normal operation.

        **Example**

        .. code-block:: python

            >>> @task()
            >>> def tweet(auth, message):
            ...     twitter = Twitter(oauth=auth)
            ...     try:
            ...         twitter.post_status_update(message)
            ...     except twitter.FailWhale as exc:
            ...         # Retry in 5 minutes.
            ...         raise tweet.retry(countdown=60 * 5, exc=exc)

        Although the task will never return above as `retry` raises an
        exception to notify the worker, we use `return` in front of the retry
        to convey that the rest of the block will not be executed.

        """
        request = self.request
        retries = request.retries + 1
        max_retries = self.max_retries if max_retries is None else max_retries

        # Not in worker or emulated by (apply/always_eager),
        # so just raise the original exception.
        if request.called_directly:
            maybe_reraise()  # raise orig stack if PyErr_Occurred
            raise exc or RetryTaskError('Task can be retried', None)

        if not eta and countdown is None:
            countdown = self.default_retry_delay

        S = self.subtask_from_request(request, args, kwargs,
            countdown=countdown, eta=eta, retries=retries)

        if max_retries is not None and retries > max_retries:
            if exc:
                maybe_reraise()
            raise self.MaxRetriesExceededError(
                    "Can't retry {0}[{1}] args:{2} kwargs:{3}".format(
                        self.name, request.id, S.args, S.kwargs))

        # If task was executed eagerly using apply(),
        # then the retry must also be executed eagerly.
        S.apply().get() if request.is_eager else S.apply_async()
        ret = RetryTaskError(exc=exc, when=eta or countdown)
        if throw:
            raise ret
        return ret

    def apply(self, args=None, kwargs=None, **options):
        """Execute this task locally, by blocking until the task returns.

        :param args: positional arguments passed on to the task.
        :param kwargs: keyword arguments passed on to the task.
        :keyword throw: Re-raise task exceptions.  Defaults to
                        the :setting:`CELERY_EAGER_PROPAGATES_EXCEPTIONS`
                        setting.

        :rtype :class:`celery.result.EagerResult`:

        """
        # trace imports Task, so need to import inline.
        from celery.task.trace import eager_trace_task

        app = self._get_app()
        args = args or ()
        # add 'self' if this is a bound method.
        if self.__self__ is not None:
            args = (self.__self__, ) + tuple(args)
        kwargs = kwargs or {}
        task_id = options.get('task_id') or uuid()
        retries = options.get('retries', 0)
        throw = app.either('CELERY_EAGER_PROPAGATES_EXCEPTIONS',
                           options.pop('throw', None))

        # Make sure we get the task instance, not class.
        task = app._tasks[self.name]

        request = {'id': task_id,
                   'retries': retries,
                   'is_eager': True,
                   'logfile': options.get('logfile'),
                   'loglevel': options.get('loglevel', 0),
                   'delivery_info': {'is_eager': True}}
        if self.accept_magic_kwargs:
            default_kwargs = {'task_name': task.name,
                              'task_id': task_id,
                              'task_retries': retries,
                              'task_is_eager': True,
                              'logfile': options.get('logfile'),
                              'loglevel': options.get('loglevel', 0),
                              'delivery_info': {'is_eager': True}}
            supported_keys = fun_takes_kwargs(task.run, default_kwargs)
            extend_with = dict((key, val)
                                    for key, val in default_kwargs.items()
                                        if key in supported_keys)
            kwargs.update(extend_with)

        tb = None
        retval, info = eager_trace_task(task, task_id, args, kwargs,
                                        request=request, propagate=throw)
        if isinstance(retval, ExceptionInfo):
            retval, tb = retval.exception, retval.traceback
        state = states.SUCCESS if info is None else info.state
        return EagerResult(task_id, retval, state, traceback=tb)

    def AsyncResult(self, task_id):
        """Get AsyncResult instance for this kind of task.

        :param task_id: Task id to get result for.

        """
        return self._get_app().AsyncResult(task_id, backend=self.backend,
                                                    task_name=self.name)

    def subtask(self, *args, **kwargs):
        """Returns :class:`~celery.subtask` object for
        this task, wrapping arguments and execution options
        for a single task invocation."""
        from celery.canvas import subtask
        return subtask(self, *args, **kwargs)

    def s(self, *args, **kwargs):
        """``.s(*a, **k) -> .subtask(a, k)``"""
        return self.subtask(args, kwargs)

    def si(self, *args, **kwargs):
        """``.si(*a, **k) -> .subtask(a, k, immutable=True)``"""
        return self.subtask(args, kwargs, immutable=True)

    def chunks(self, it, n):
        """Creates a :class:`~celery.canvas.chunks` task for this task."""
        from celery import chunks
        return chunks(self.s(), it, n)

    def map(self, it):
        """Creates a :class:`~celery.canvas.xmap` task from ``it``."""
        from celery import xmap
        return xmap(self.s(), it)

    def starmap(self, it):
        """Creates a :class:`~celery.canvas.xstarmap` task from ``it``."""
        from celery import xstarmap
        return xstarmap(self.s(), it)

    def update_state(self, task_id=None, state=None, meta=None):
        """Update task state.

        :keyword task_id: Id of the task to update, defaults to the
                          id of the current task
        :keyword state: New state (:class:`str`).
        :keyword meta: State metadata (:class:`dict`).



        """
        if task_id is None:
            task_id = self.request.id
        self.backend.store_result(task_id, meta, state)

    def on_success(self, retval, task_id, args, kwargs):
        """Success handler.

        Run by the worker if the task executes successfully.

        :param retval: The return value of the task.
        :param task_id: Unique id of the executed task.
        :param args: Original arguments for the executed task.
        :param kwargs: Original keyword arguments for the executed task.

        The return value of this handler is ignored.

        """
        pass

    def on_retry(self, exc, task_id, args, kwargs, einfo):
        """Retry handler.

        This is run by the worker when the task is to be retried.

        :param exc: The exception sent to :meth:`retry`.
        :param task_id: Unique id of the retried task.
        :param args: Original arguments for the retried task.
        :param kwargs: Original keyword arguments for the retried task.

        :keyword einfo: :class:`~celery.datastructures.ExceptionInfo`
                        instance, containing the traceback.

        The return value of this handler is ignored.

        """
        pass

    def on_failure(self, exc, task_id, args, kwargs, einfo):
        """Error handler.

        This is run by the worker when the task fails.

        :param exc: The exception raised by the task.
        :param task_id: Unique id of the failed task.
        :param args: Original arguments for the task that failed.
        :param kwargs: Original keyword arguments for the task
                       that failed.

        :keyword einfo: :class:`~celery.datastructures.ExceptionInfo`
                        instance, containing the traceback.

        The return value of this handler is ignored.

        """
        pass

    def after_return(self, status, retval, task_id, args, kwargs, einfo):
        """Handler called after the task returns.

        :param status: Current task state.
        :param retval: Task return value/exception.
        :param task_id: Unique id of the task.
        :param args: Original arguments for the task that failed.
        :param kwargs: Original keyword arguments for the task
                       that failed.

        :keyword einfo: :class:`~celery.datastructures.ExceptionInfo`
                        instance, containing the traceback (if any).

        The return value of this handler is ignored.

        """
        pass

    def send_error_email(self, context, exc, **kwargs):
        if self.send_error_emails and \
                not getattr(self, 'disable_error_emails', None):
            self.ErrorMail(self, **kwargs).send(context, exc)

    def execute(self, request, pool, loglevel, logfile, **kwargs):
        """The method the worker calls to execute the task.

        :param request: A :class:`~celery.worker.job.Request`.
        :param pool: A task pool.
        :param loglevel: Current loglevel.
        :param logfile: Name of the currently used logfile.

        :keyword consumer: The :class:`~celery.worker.consumer.Consumer`.

        """
        request.execute_using_pool(pool, loglevel, logfile)

    def push_request(self, *args, **kwargs):
        self.request_stack.push(Context(*args, **kwargs))

    def pop_request(self):
        self.request_stack.pop()

    def __repr__(self):
        """`repr(task)`"""
        return '<@task: {0.name}>'.format(self)

    def _get_request(self):
        """Get current request object."""
        req = self.request_stack.top
        if req is None:
            # task was not called, but some may still expect a request
            # to be there, perhaps that should be deprecated.
            if self._default_request is None:
                self._default_request = Context()
            return self._default_request
        return req
    request = property(_get_request)

    @property
    def __name__(self):
        return self.__class__.__name__
BaseTask = Task  # compat alias<|MERGE_RESOLUTION|>--- conflicted
+++ resolved
@@ -127,16 +127,11 @@
         return instance.__class__
 
     def __repr__(cls):
-<<<<<<< HEAD
-        return ('<class {0.__name__} of {0._app}>' if cls._app
-           else '<unbound {0.__name__}>').format(cls)
-=======
         if cls._app:
-            return '<class %s of %s>' % (cls.__name__, cls._app, )
+            return '<class {0.__name__} of {0._app}>'.format(cls)
         if cls.__v2_compat__:
-            return '<unbound %s (v2 compatible)>' % (cls.__name__, )
-        return '<unbound %s>' % (cls.__name__, )
->>>>>>> beb0621e
+            return '<unbound {0.__name__} (v2 compatible)>'.format(cls)
+        return '<unbound {0.__name__}>'.format(cls)
 
 
 class Task(object):
