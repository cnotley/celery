# -*- coding: utf-8 -*-
"""
    celery.concurrency.base
    ~~~~~~~~~~~~~~~~~~~~~~~

    TaskPool interface.

"""
from __future__ import absolute_import

import logging
import os
import time

from kombu.utils.encoding import safe_repr

from celery.utils import timer2
from celery.utils.log import get_logger

logger = get_logger('celery.pool')


def apply_target(target, args=(), kwargs={}, callback=None,
                 accept_callback=None, pid=None, **_):
    if accept_callback:
        accept_callback(pid or os.getpid(), time.time())
    callback(target(*args, **kwargs))


class BasePool(object):
    RUN = 0x1
    CLOSE = 0x2
    TERMINATE = 0x3

    Timer = timer2.Timer

    #: set to true if the pool can be shutdown from within
    #: a signal handler.
    signal_safe = True

    #: set to true if pool supports rate limits.
    #: (this is here for gevent, which currently does not implement
    #: the necessary timers).
    rlimit_safe = True

    #: set to true if pool requires the use of a mediator
    #: thread (e.g. if applying new items can block the current thread).
    requires_mediator = False

    #: set to true if pool uses greenlets.
    is_green = False

    _state = None
    _pool = None

    #: only used by multiprocessing pool
    uses_semaphore = False

    def __init__(self, limit=None, putlocks=True,
                 forking_enable=True, **options):
        self.limit = limit
        self.putlocks = putlocks
        self.options = options
        self.forking_enable = forking_enable
        self._does_debug = logger.isEnabledFor(logging.DEBUG)

    def on_start(self):
        pass

    def did_start_ok(self):
        return True

    def on_stop(self):
        pass

    def on_apply(self, *args, **kwargs):
        pass

    def on_terminate(self):
        pass

    def on_soft_timeout(self, job):
        pass

    def on_hard_timeout(self, job):
        pass

    def maybe_handle_result(self, *args):
        pass

    def maintain_pool(self, *args, **kwargs):
        pass

    def terminate_job(self, pid):
        raise NotImplementedError(
<<<<<<< HEAD
                '{0} does not implement kill_job'.format(type(self)))

    def restart(self):
        raise NotImplementedError(
                '{0} does not implement restart'.format(type(self)))
=======
            '%s does not implement kill_job' % (self.__class__, ))

    def restart(self):
        raise NotImplementedError(
            '%s does not implement restart' % (self.__class__, ))
>>>>>>> 24696876

    def stop(self):
        self.on_stop()
        self._state = self.TERMINATE

    def terminate(self):
        self._state = self.TERMINATE
        self.on_terminate()

    def start(self):
        self.on_start()
        self._state = self.RUN

    def close(self):
        self._state = self.CLOSE
        self.on_close()

    def on_close(self):
        pass

    def init_callbacks(self, **kwargs):
        pass

    def apply_async(self, target, args=[], kwargs={}, **options):
        """Equivalent of the :func:`apply` built-in function.

        Callbacks should optimally return as soon as possible since
        otherwise the thread which handles the result will get blocked.

        """
        if self._does_debug:
            logger.debug('TaskPool: Apply %s (args:%s kwargs:%s)',
                         target, safe_repr(args), safe_repr(kwargs))

        return self.on_apply(target, args, kwargs,
                             waitforslot=self.putlocks,
                             **options)

    def _get_info(self):
        return {}

    @property
    def info(self):
        return self._get_info()

    @property
    def active(self):
        return self._state == self.RUN

    @property
    def num_processes(self):
        return self.limit

    @property
    def readers(self):
        return {}

    @property
    def writers(self):
        return {}

    @property
    def timers(self):
        return {}<|MERGE_RESOLUTION|>--- conflicted
+++ resolved
@@ -93,19 +93,11 @@
 
     def terminate_job(self, pid):
         raise NotImplementedError(
-<<<<<<< HEAD
-                '{0} does not implement kill_job'.format(type(self)))
+            '{0} does not implement kill_job'.format(type(self)))
 
     def restart(self):
         raise NotImplementedError(
-                '{0} does not implement restart'.format(type(self)))
-=======
-            '%s does not implement kill_job' % (self.__class__, ))
-
-    def restart(self):
-        raise NotImplementedError(
-            '%s does not implement restart' % (self.__class__, ))
->>>>>>> 24696876
+            '{0} does not implement restart'.format(type(self)))
 
     def stop(self):
         self.on_stop()
