import unittest
from datetime import datetime, timedelta
from celery.models import TaskMeta
from celery.utils import gen_unique_id


class TestModels(unittest.TestCase):

    def createTaskMeta(self):
        id = gen_unique_id()
        taskmeta, created = TaskMeta.objects.get_or_create(task_id=id)
        return taskmeta

    def test_taskmeta(self):
        m1 = self.createTaskMeta()
        m2 = self.createTaskMeta()
        m3 = self.createTaskMeta()
        self.assertTrue(unicode(m1).startswith("<Task:"))
        self.assertTrue(m1.task_id)
        self.assertTrue(isinstance(m1.date_done, datetime))

        self.assertEquals(TaskMeta.objects.get_task(m1.task_id).task_id,
                m1.task_id)
        self.assertFalse(TaskMeta.objects.is_done(m1.task_id))
        TaskMeta.objects.store_result(m1.task_id, True, status="DONE")
        TaskMeta.objects.store_result(m2.task_id, True, status="DONE")
        self.assertTrue(TaskMeta.objects.is_done(m1.task_id))
        self.assertTrue(TaskMeta.objects.is_done(m2.task_id))

        # Have to avoid save() because it applies the auto_now=True.
        TaskMeta.objects.filter(task_id=m1.task_id).update(
                date_done=datetime.now() - timedelta(days=10))

        expired = TaskMeta.objects.get_all_expired()
        self.assertTrue(m1 in expired)
        self.assertFalse(m2 in expired)
        self.assertFalse(m3 in expired)

        TaskMeta.objects.delete_expired()
<<<<<<< HEAD
        self.assertFalse(m1 in TaskMeta.objects.all())

    def test_periodic_taskmeta(self):
        p = self.createPeriodicTaskMeta(TestPeriodicTask.name)
        # check that repr works.
        self.assertTrue(unicode(p).startswith("<PeriodicTask:"))
        self.assertFalse(p in PeriodicTaskMeta.objects.get_waiting_tasks())
        p.last_run_at = datetime.now() - (TestPeriodicTask.run_every +
                timedelta(seconds=10))
        p.save()
        self.assertTrue(p in PeriodicTaskMeta.objects.get_waiting_tasks())
        self.assertTrue(isinstance(p.task, TestPeriodicTask))

        p.delay()
=======
        self.assertFalse(m1 in TaskMeta.objects.all())
>>>>>>> d1e0743a
<|MERGE_RESOLUTION|>--- conflicted
+++ resolved
@@ -37,21 +37,4 @@
         self.assertFalse(m3 in expired)
 
         TaskMeta.objects.delete_expired()
-<<<<<<< HEAD
-        self.assertFalse(m1 in TaskMeta.objects.all())
-
-    def test_periodic_taskmeta(self):
-        p = self.createPeriodicTaskMeta(TestPeriodicTask.name)
-        # check that repr works.
-        self.assertTrue(unicode(p).startswith("<PeriodicTask:"))
-        self.assertFalse(p in PeriodicTaskMeta.objects.get_waiting_tasks())
-        p.last_run_at = datetime.now() - (TestPeriodicTask.run_every +
-                timedelta(seconds=10))
-        p.save()
-        self.assertTrue(p in PeriodicTaskMeta.objects.get_waiting_tasks())
-        self.assertTrue(isinstance(p.task, TestPeriodicTask))
-
-        p.delay()
-=======
-        self.assertFalse(m1 in TaskMeta.objects.all())
->>>>>>> d1e0743a
+        self.assertFalse(m1 in TaskMeta.objects.all())