from celery.tests.utils import unittest

<<<<<<< HEAD
from celery.task.builtins import PingTask, DeleteExpiredTaskMetaTask
=======
from celery.task import PingTask, backend_cleanup
from celery.utils.serialization import pickle
>>>>>>> d4013e53


def some_func(i):
    return i * i


class test_PingTask(unittest.TestCase):

    def test_ping(self):
        self.assertEqual(PingTask.apply().get(), 'pong')


class test_backend_cleanup(unittest.TestCase):

    def test_run(self):
        backend_cleanup.apply()<|MERGE_RESOLUTION|>--- conflicted
+++ resolved
@@ -1,11 +1,6 @@
 from celery.tests.utils import unittest
 
-<<<<<<< HEAD
-from celery.task.builtins import PingTask, DeleteExpiredTaskMetaTask
-=======
 from celery.task import PingTask, backend_cleanup
-from celery.utils.serialization import pickle
->>>>>>> d4013e53
 
 
 def some_func(i):
