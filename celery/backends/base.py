# -*- coding: utf-8 -*-
"""
    celery.backends.base
    ~~~~~~~~~~~~~~~~~~~~

    Result backend base classes.

    - :class:`BaseBackend` defines the interface.

    - :class:`KeyValueStoreBackend` is a common base class
      using K/V semantics like _get and _put.

"""
from __future__ import absolute_import

import time
import sys

from datetime import timedelta

from billiard.einfo import ExceptionInfo
from kombu import serialization
from kombu.utils.encoding import bytes_to_str, ensure_bytes, from_utf8

from celery import states
from celery.app import current_task
from celery.datastructures import LRUCache
from celery.exceptions import ChordError, TimeoutError, TaskRevokedError
from celery.five import items
from celery.result import from_serializable, GroupResult
from celery.utils import timeutils
from celery.utils.serialization import (
    get_pickled_exception,
    get_pickleable_exception,
    create_exception_cls,
)

EXCEPTION_ABLE_CODECS = frozenset(['pickle', 'yaml'])
PY3 = sys.version_info >= (3, 0)


def unpickle_backend(cls, args, kwargs):
    """Returns an unpickled backend."""
    return cls(*args, **kwargs)


class BaseBackend(object):
    READY_STATES = states.READY_STATES
    UNREADY_STATES = states.UNREADY_STATES
    EXCEPTION_STATES = states.EXCEPTION_STATES

    TimeoutError = TimeoutError

    #: Time to sleep between polling each individual item
    #: in `ResultSet.iterate`. as opposed to the `interval`
    #: argument which is for each pass.
    subpolling_interval = None

    #: If true the backend must implement :meth:`get_many`.
    supports_native_join = False

    def __init__(self, app=None, serializer=None,
                 max_cached_results=None, **kwargs):
        from celery.app import app_or_default
        self.app = app_or_default(app)
        conf = self.app.conf
        self.serializer = serializer or conf.CELERY_RESULT_SERIALIZER
        (self.content_type,
         self.content_encoding,
         self.encoder) = serialization.registry._encoders[self.serializer]
        self._cache = LRUCache(
            limit=max_cached_results or conf.CELERY_MAX_CACHED_RESULTS,
        )

    def mark_as_started(self, task_id, **meta):
        """Mark a task as started"""
        return self.store_result(task_id, meta, status=states.STARTED)

    def mark_as_done(self, task_id, result):
        """Mark task as successfully executed."""
        return self.store_result(task_id, result, status=states.SUCCESS)

    def mark_as_failure(self, task_id, exc, traceback=None):
        """Mark task as executed with failure. Stores the execption."""
        return self.store_result(task_id, exc, status=states.FAILURE,
                                 traceback=traceback)

    def fail_from_current_stack(self, task_id, exc=None):
        type_, real_exc, tb = sys.exc_info()
        try:
            exc = real_exc if exc is None else exc
            ei = ExceptionInfo((type_, exc, tb))
            self.mark_as_failure(task_id, exc, ei.traceback)
            return ei
        finally:
            del(tb)

    def mark_as_retry(self, task_id, exc, traceback=None):
        """Mark task as being retries. Stores the current
        exception (if any)."""
        return self.store_result(task_id, exc, status=states.RETRY,
                                 traceback=traceback)

    def mark_as_revoked(self, task_id, reason=''):
        return self.store_result(task_id, TaskRevokedError(reason),
                                 status=states.REVOKED, traceback=None)

    def prepare_exception(self, exc):
        """Prepare exception for serialization."""
        if self.serializer in EXCEPTION_ABLE_CODECS:
            return get_pickleable_exception(exc)
        return {'exc_type': type(exc).__name__, 'exc_message': str(exc)}

    def exception_to_python(self, exc):
        """Convert serialized exception to Python exception."""
        if self.serializer in EXCEPTION_ABLE_CODECS:
            return get_pickled_exception(exc)
        return create_exception_cls(from_utf8(exc['exc_type']),
                                    sys.modules[__name__])(exc['exc_message'])

    def prepare_value(self, result):
        """Prepare value for storage."""
        if isinstance(result, GroupResult):
            return result.serializable()
        return result

    def encode(self, data):
        _, _, payload = serialization.encode(data, serializer=self.serializer)
        return payload

    def decode(self, payload):
        payload = PY3 and payload or str(payload)
        return serialization.decode(payload,
                                    content_type=self.content_type,
                                    content_encoding=self.content_encoding)

    def wait_for(self, task_id, timeout=None, propagate=True, interval=0.5):
        """Wait for task and return its result.

        If the task raises an exception, this exception
        will be re-raised by :func:`wait_for`.

        If `timeout` is not :const:`None`, this raises the
        :class:`celery.exceptions.TimeoutError` exception if the operation
        takes longer than `timeout` seconds.

        """

        time_elapsed = 0.0

        while 1:
            status = self.get_status(task_id)
            if status == states.SUCCESS:
                return self.get_result(task_id)
            elif status in states.PROPAGATE_STATES:
                result = self.get_result(task_id)
                if propagate:
                    raise result
                return result
            # avoid hammering the CPU checking status.
            time.sleep(interval)
            time_elapsed += interval
            if timeout and time_elapsed >= timeout:
                raise TimeoutError('The operation timed out.')

    def prepare_expires(self, value, type=None):
        if value is None:
            value = self.app.conf.CELERY_TASK_RESULT_EXPIRES
        if isinstance(value, timedelta):
            value = timeutils.timedelta_seconds(value)
        if value is not None and type:
            return type(value)
        return value

    def encode_result(self, result, status):
        if status in self.EXCEPTION_STATES and isinstance(result, Exception):
            return self.prepare_exception(result)
        else:
            return self.prepare_value(result)

    def is_cached(self, task_id):
        return task_id in self._cache

    def store_result(self, task_id, result, status, traceback=None, **kwargs):
        """Update task state and result."""
        result = self.encode_result(result, status)
        self._store_result(task_id, result, status, traceback, **kwargs)
        return result

    def forget(self, task_id):
        self._cache.pop(task_id, None)
        self._forget(task_id)

    def _forget(self, task_id):
        raise NotImplementedError('backend does not implement forget.')

    def get_status(self, task_id):
        """Get the status of a task."""
        return self.get_task_meta(task_id)['status']

    def get_traceback(self, task_id):
        """Get the traceback for a failed task."""
        return self.get_task_meta(task_id).get('traceback')

    def get_result(self, task_id):
        """Get the result of a task."""
        meta = self.get_task_meta(task_id)
        if meta['status'] in self.EXCEPTION_STATES:
            return self.exception_to_python(meta['result'])
        else:
            return meta['result']

    def get_children(self, task_id):
        """Get the list of subtasks sent by a task."""
        try:
            return self.get_task_meta(task_id)['children']
        except KeyError:
            pass

    def get_task_meta(self, task_id, cache=True):
        if cache:
            try:
                return self._cache[task_id]
            except KeyError:
                pass

        meta = self._get_task_meta_for(task_id)
        if cache and meta.get('status') == states.SUCCESS:
            self._cache[task_id] = meta
        return meta

    def reload_task_result(self, task_id):
        """Reload task result, even if it has been previously fetched."""
        self._cache[task_id] = self.get_task_meta(task_id, cache=False)

    def reload_group_result(self, group_id):
        """Reload group result, even if it has been previously fetched."""
        self._cache[group_id] = self.get_group_meta(group_id, cache=False)

    def get_group_meta(self, group_id, cache=True):
        if cache:
            try:
                return self._cache[group_id]
            except KeyError:
                pass

        meta = self._restore_group(group_id)
        if cache and meta is not None:
            self._cache[group_id] = meta
        return meta

    def restore_group(self, group_id, cache=True):
        """Get the result for a group."""
        meta = self.get_group_meta(group_id, cache=cache)
        if meta:
            return meta['result']

    def save_group(self, group_id, result):
        """Store the result of an executed group."""
        return self._save_group(group_id, result)

    def delete_group(self, group_id):
        self._cache.pop(group_id, None)
        return self._delete_group(group_id)

    def cleanup(self):
        """Backend cleanup. Is run by
        :class:`celery.task.DeleteExpiredTaskMetaTask`."""
        pass

    def process_cleanup(self):
        """Cleanup actions to do at the end of a task worker process."""
        pass

    def on_task_call(self, producer, task_id):
        return {}

    def on_chord_part_return(self, task, propagate=False):
        pass

    def fallback_chord_unlock(self, group_id, body, result=None,
                              countdown=1, **kwargs):
        kwargs['result'] = [r.serializable() for r in result]
        self.app.tasks['celery.chord_unlock'].apply_async(
            (group_id, body, ), kwargs, countdown=countdown,
        )
    on_chord_apply = fallback_chord_unlock

    def current_task_children(self):
        current = current_task()
        if current:
            return [r.serializable() for r in current.request.children]

    def __reduce__(self, args=(), kwargs={}):
        return (unpickle_backend, (self.__class__, args, kwargs))
BaseDictBackend = BaseBackend  # XXX compat


class KeyValueStoreBackend(BaseBackend):
    task_keyprefix = ensure_bytes('celery-task-meta-')
    group_keyprefix = ensure_bytes('celery-taskset-meta-')
    chord_keyprefix = ensure_bytes('chord-unlock-')
    implements_incr = False

    def get(self, key):
        raise NotImplementedError('Must implement the get method.')

    def mget(self, keys):
        raise NotImplementedError('Does not support get_many')

    def set(self, key, value):
        raise NotImplementedError('Must implement the set method.')

    def delete(self, key):
        raise NotImplementedError('Must implement the delete method')

    def incr(self, key):
        raise NotImplementedError('Does not implement incr')

    def expire(self, key, value):
        pass

    def get_key_for_task(self, task_id):
        """Get the cache key for a task by id."""
        return self.task_keyprefix + ensure_bytes(task_id)

    def get_key_for_group(self, group_id):
        """Get the cache key for a group by id."""
        return self.group_keyprefix + ensure_bytes(group_id)

    def get_key_for_chord(self, group_id):
        """Get the cache key for the chord waiting on group with given id."""
        return self.chord_keyprefix + ensure_bytes(group_id)

    def _strip_prefix(self, key):
        """Takes bytes, emits string."""
        key = ensure_bytes(key)
        for prefix in self.task_keyprefix, self.group_keyprefix:
            if key.startswith(prefix):
                return bytes_to_str(key[len(prefix):])
        return bytes_to_str(key)

    def _mget_to_results(self, values, keys):
        if hasattr(values, 'items'):
            # client returns dict so mapping preserved.
            return dict((self._strip_prefix(k), self.decode(v))
                        for k, v in items(values)
                        if v is not None)
        else:
            # client returns list so need to recreate mapping.
            return dict((bytes_to_str(keys[i]), self.decode(value))
                        for i, value in enumerate(values)
                        if value is not None)

    def get_many(self, task_ids, timeout=None, interval=0.5):
        ids = set(task_ids)
        cached_ids = set()
        for task_id in ids:
            try:
                cached = self._cache[task_id]
            except KeyError:
                pass
            else:
                if cached['status'] in states.READY_STATES:
                    yield bytes_to_str(task_id), cached
                    cached_ids.add(task_id)

        ids.difference_update(cached_ids)
        iterations = 0
        while ids:
            keys = list(ids)
            r = self._mget_to_results(self.mget([self.get_key_for_task(k)
                                                 for k in keys]), keys)
            self._cache.update(r)
<<<<<<< HEAD
            ids.difference_update(set(map(bytes_to_str, r)))
            for key, value in items(r):
=======
            ids ^= set(bytes_to_str(v) for v in r)
            for key, value in r.iteritems():
>>>>>>> 2bf5b4eb
                yield bytes_to_str(key), value
            if timeout and iterations * interval >= timeout:
                raise TimeoutError('Operation timed out ({0})'.format(timeout))
            time.sleep(interval)  # don't busy loop.
            iterations += 1

    def _forget(self, task_id):
        self.delete(self.get_key_for_task(task_id))

    def _store_result(self, task_id, result, status, traceback=None):
        meta = {'status': status, 'result': result, 'traceback': traceback,
                'children': self.current_task_children()}
        self.set(self.get_key_for_task(task_id), self.encode(meta))
        return result

    def _save_group(self, group_id, result):
        self.set(self.get_key_for_group(group_id),
                 self.encode({'result': result.serializable()}))
        return result

    def _delete_group(self, group_id):
        self.delete(self.get_key_for_group(group_id))

    def _get_task_meta_for(self, task_id):
        """Get task metadata for a task by id."""
        meta = self.get(self.get_key_for_task(task_id))
        if not meta:
            return {'status': states.PENDING, 'result': None}
        return self.decode(meta)

    def _restore_group(self, group_id):
        """Get task metadata for a task by id."""
        meta = self.get(self.get_key_for_group(group_id))
        # previously this was always pickled, but later this
        # was extended to support other serializers, so the
        # structure is kind of weird.
        if meta:
            meta = self.decode(meta)
            result = meta['result']
            if isinstance(result, (list, tuple)):
                return {'result': from_serializable(result, self.app)}
            return meta

    def on_chord_apply(self, group_id, body, result=None, **kwargs):
        if self.implements_incr:
            self.save_group(group_id, self.app.GroupResult(group_id, result))
        else:
            self.fallback_chord_unlock(group_id, body, result, **kwargs)

    def on_chord_part_return(self, task, propagate=None):
        if not self.implements_incr:
            return
        from celery import subtask
        from celery.result import GroupResult
        app = self.app
        if propagate is None:
            propagate = self.app.conf.CELERY_CHORD_PROPAGATES
        gid = task.request.group
        if not gid:
            return
        key = self.get_key_for_chord(gid)
        deps = GroupResult.restore(gid, backend=task.backend)
        val = self.incr(key)
        if val >= len(deps):
            j = deps.join_native if deps.supports_native_join else deps.join
            callback = subtask(task.request.chord)
            try:
                ret = j(propagate=propagate)
            except Exception as exc:
                try:
                    culprit = next(deps._failed_join_report())
                    reason = 'Dependency {0.id} raised {1!r}'.format(
                        culprit, exc,
                    )
                except StopIteration:
                    reason = repr(exc)

                app._tasks[callback.task].backend.fail_from_current_stack(
                    callback.id, exc=ChordError(reason),
                )
            else:
                try:
                    callback.delay(ret)
                except Exception as exc:
                    app._tasks[callback.task].backend.fail_from_current_stack(
                        callback.id,
                        exc=ChordError('Callback error: {0!r}'.format(exc)),
                    )
            finally:
                deps.delete()
                self.client.delete(key)
        else:
            self.expire(key, 86400)


class DisabledBackend(BaseBackend):
    _cache = {}   # need this attribute to reset cache in tests.

    def store_result(self, *args, **kwargs):
        pass

    def _is_disabled(self, *args, **kwargs):
        raise NotImplementedError(
            'No result backend configured.  '
            'Please see the documentation for more information.')
    wait_for = get_status = get_result = get_traceback = _is_disabled<|MERGE_RESOLUTION|>--- conflicted
+++ resolved
@@ -372,13 +372,8 @@
             r = self._mget_to_results(self.mget([self.get_key_for_task(k)
                                                  for k in keys]), keys)
             self._cache.update(r)
-<<<<<<< HEAD
-            ids.difference_update(set(map(bytes_to_str, r)))
+            ids.difference_update(set(bytes_to_str(v) for v in r))
             for key, value in items(r):
-=======
-            ids ^= set(bytes_to_str(v) for v in r)
-            for key, value in r.iteritems():
->>>>>>> 2bf5b4eb
                 yield bytes_to_str(key), value
             if timeout and iterations * interval >= timeout:
                 raise TimeoutError('Operation timed out ({0})'.format(timeout))
