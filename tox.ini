[tox]
envlist = py26,py27,pypy

[testenv]
distribute = True
sitepackages = False
commands = nosetests

[testenv:py32]
recreate = True
basepython = python3.2
changedir = .tox
deps = -r{toxinidir}/requirements/default-py3k.txt
commands = {toxinidir}/extra/release/removepyc.sh {toxinidir}
           {envbindir}/easy_install -U distribute
           {envbindir}/pip install                              \
                --download-cache={toxworkdir}/_download         \
                -r{toxinidir}/requirements/test.txt             \
                coverage>=3.0                                   \
                SQLAlchemy
           {toxinidir}/extra/release/py3k-run-tests {toxinidir}

[testenv:py33]
recreate = True
basepython = python3.3
changedir = .tox
deps = -r{toxinidir}/requirements/default-py3k.txt
commands = {toxinidir}/extra/release/removepyc.sh {toxinidir}
           {envbindir}/easy_install -U distribute
           {envbindir}/pip install                              \
                --download-cache={toxworkdir}/_download         \
                -r{toxinidir}/requirements/test.txt             \
                coverage>=3.0                                   \
                SQLAlchemy
           {toxinidir}/extra/release/py3k-run-tests {toxinidir}

[testenv:py27]
basepython = python2.7
deps = -r{toxinidir}/requirements/default.txt
       -r{toxinidir}/requirements/test.txt
       -r{toxinidir}/requirements/test-ci.txt
commands = {toxinidir}/extra/release/removepyc.sh {toxinidir}
           nosetests --with-xunit                               \
                     --xunit-file={toxinidir}/nosetests.xml     \
                     --with-coverage3 --cover3-xml              \
                     --cover3-html-dir={toxinidir}/cover        \
                     --cover3-xml-file={toxinidir}/coverage.xml

[testenv:py26]
basepython = python2.6
deps = -r{toxinidir}/requirements/default.txt
       -r{toxinidir}/requirements/py26.txt
       -r{toxinidir}/requirements/test.txt
       -r{toxinidir}/requirements/test-ci.txt
commands = {toxinidir}/extra/release/removepyc.sh {toxinidir}
           nosetests --with-xunit                               \
                     --xunit-file={toxinidir}/nosetests.xml     \
                     --with-coverage3 --cover3-xml              \
                     --cover3-html-dir={toxinidir}/cover        \
                     --cover3-xml-file={toxinidir}/coverage.xml

<<<<<<< HEAD
=======
[testenv:py25]
basepython = python2.5
deps = -r{toxinidir}/requirements/default.txt
       -r{toxinidir}/requirements/py25.txt
       -r{toxinidir}/requirements/test.txt
       -r{toxinidir}/requirements/test-ci.txt
commands = {toxinidir}/extra/release/removepyc.sh {toxinidir}
           nosetests --with-xunit                               \
                     --xunit-file={toxinidir}/nosetests.xml     \
                     --with-coverage3 --cover3-xml              \
                     --cover3-html-dir={toxinidir}/cover        \
                     --cover3-xml-file={toxinidir}/coverage.xml

>>>>>>> ae3d4a48
[testenv:pypy]
basepython = pypy
deps = -r{toxinidir}/requirements/default.txt
       -r{toxinidir}/requirements/test.txt
       -r{toxinidir}/requirements/test-ci.txt
       coverag>=3.0
commands = {toxinidir}/extra/release/removepyc.sh {toxinidir}
           nosetests --with-xunit                               \
                     --xunit-file={toxinidir}/nosetests.xml     \
                     --with-coverage3 --cover3-xml              \
                     --cover3-html-dir={toxinidir}/cover        \
                     --cover3-xml-file={toxinidir}/coverage.xml<|MERGE_RESOLUTION|>--- conflicted
+++ resolved
@@ -59,22 +59,6 @@
                      --cover3-html-dir={toxinidir}/cover        \
                      --cover3-xml-file={toxinidir}/coverage.xml
 
-<<<<<<< HEAD
-=======
-[testenv:py25]
-basepython = python2.5
-deps = -r{toxinidir}/requirements/default.txt
-       -r{toxinidir}/requirements/py25.txt
-       -r{toxinidir}/requirements/test.txt
-       -r{toxinidir}/requirements/test-ci.txt
-commands = {toxinidir}/extra/release/removepyc.sh {toxinidir}
-           nosetests --with-xunit                               \
-                     --xunit-file={toxinidir}/nosetests.xml     \
-                     --with-coverage3 --cover3-xml              \
-                     --cover3-html-dir={toxinidir}/cover        \
-                     --cover3-xml-file={toxinidir}/coverage.xml
-
->>>>>>> ae3d4a48
 [testenv:pypy]
 basepython = pypy
 deps = -r{toxinidir}/requirements/default.txt
